--- conflicted
+++ resolved
@@ -138,11 +138,6 @@
 		}
 
 		instance = new Selectize($input, $.extend(true, {}, defaults, settings_element, settings_user));
-<<<<<<< HEAD
-		$input.addClass('selectized');
-=======
-		$input.data('selectize', instance);
->>>>>>> 5e6bf843
 	});
 };
 
