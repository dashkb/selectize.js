--- conflicted
+++ resolved
@@ -11,11 +11,7 @@
 
 ### Features
 
-<<<<<<< HEAD
 - **Smart Option Searching / Ranking**<br>Options are efficiently scored and sorted on-the-fly (using [sifter](https://github.com/brianreavis/sifter.js)). Want to search an item's title *and* description? No problem.
-=======
-- **Smart Option Searching / Ranking**<br>Options are efficiently scored and sorted on-the-fly (using [sifter.js](https://github.com/brianreavis/sifter.js)). Want to search an item's title *and* description? No problem.
->>>>>>> c30d17bc
 - **Caret between items**<br>Order matters sometimes. Use the <kbd>&larr;</kbd> and <kbd>&rarr;</kbd> arrow keys to move between selected items.</li>
 - **Select &amp; delete multiple items at once**<br>Hold down <kbd>option</kbd> on Mac or <kbd>ctrl</kbd> on Windows to select more than one item to delete.
 - **Díåcritîçs supported**<br>Great for international environments.
@@ -24,10 +20,6 @@
 - **Clean API &amp; code**<br>Interface with it and make modifications easily. Pull requests welcome!
 - **Extensible**<br> [Plugin API](docs/plugins.md) for developing custom features (uses [microplugin](https://github.com/brianreavis/microplugin.js)).
 - **Touch Support**<br> Plays nice with iOS 5+ devices.
-<<<<<<< HEAD
-=======
-- **Extensible**<br> [Plugin API](docs/plugins.md) for developing custom features (uses [microplugin.js](https://github.com/brianreavis/microplugin.js)).
->>>>>>> c30d17bc
 
 ### Dependencies
 
