--- conflicted
+++ resolved
@@ -296,7 +296,6 @@
 	 */
 	setupCallbacks: function() {
 		var key, fn, callbacks = {
-<<<<<<< HEAD
 			'initialize'      : 'onInitialize',
 			'change'          : 'onChange',
 			'item_add'        : 'onItemAdd',
@@ -311,22 +310,9 @@
 			'dropdown_open'   : 'onDropdownOpen',
 			'dropdown_close'  : 'onDropdownClose',
 			'type'            : 'onType',
-			'load'            : 'onLoad'
-=======
-			'initialize'     : 'onInitialize',
-			'change'         : 'onChange',
-			'item_add'       : 'onItemAdd',
-			'item_remove'    : 'onItemRemove',
-			'clear'          : 'onClear',
-			'option_add'     : 'onOptionAdd',
-			'option_remove'  : 'onOptionRemove',
-			'option_clear'   : 'onOptionClear',
-			'dropdown_open'  : 'onDropdownOpen',
-			'dropdown_close' : 'onDropdownClose',
-			'type'           : 'onType',
-			'focus'          : 'onFocus',
-			'blur'           : 'onBlur'
->>>>>>> 2fb59bbb
+			'load'            : 'onLoad',
+			'focus'           : 'onFocus',
+			'blur'            : 'onBlur'
 		};
 
 		for (key in callbacks) {
@@ -577,7 +563,7 @@
 	onFocus: function(e) {
 		var self = this;
 		var wasFocused = self.isFocused;
-		
+
 		self.isFocused = true;
 		if (self.isDisabled) {
 			self.blur();
@@ -612,7 +598,6 @@
 		self.isFocused = false;
 		if (self.ignoreFocus) return;
 
-<<<<<<< HEAD
 		// necessary to prevent IE closing the dropdown when the scrollbar is clicked
 		if (!self.ignoreBlur && document.activeElement === self.$dropdown_content[0]) {
 			self.ignoreBlur = true;
@@ -623,9 +608,8 @@
 		if (self.settings.create && self.settings.createOnBlur) {
 			self.createItem(null, false);
 		}
-=======
+
 		if (wasFocused) self.trigger('blur');
->>>>>>> 2fb59bbb
 
 		self.close();
 		self.setTextboxValue('');
