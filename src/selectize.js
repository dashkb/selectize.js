var Selectize = function($input, settings) {
	var key, i, n, dir, input, self = this;
	input = $input[0];
	input.selectize = self;

	// detect rtl environment
	dir = window.getComputedStyle ? window.getComputedStyle(input, null).getPropertyValue('direction') : input.currentStyle && input.currentStyle.direction;
	dir = dir || $input.parents('[dir]:first').attr('dir') || '';

	// setup default state
	$.extend(self, {
		settings         : settings,
		$input           : $input,
		tagType          : input.tagName.toLowerCase() === 'select' ? TAG_SELECT : TAG_INPUT,
		rtl              : /rtl/i.test(dir),

		eventNS          : '.selectize' + (++Selectize.count),
		highlightedValue : null,
		isOpen           : false,
		isDisabled       : false,
		isRequired       : $input.is('[required]'),
		isInvalid        : false,
		isLocked         : false,
		isFocused        : false,
		isInputHidden    : false,
		isSetup          : false,
		isShiftDown      : false,
		isCmdDown        : false,
		isCtrlDown       : false,
		ignoreFocus      : false,
		ignoreHover      : false,
		hasOptions       : false,
		currentResults   : null,
		lastValue        : '',
		caretPos         : 0,
		loading          : 0,
		loadedSearches   : {},

		$activeOption    : null,
		$activeItems     : [],

		optgroups        : {},
		options          : {},
		userOptions      : {},
		items            : [],
		renderCache      : {},
		onSearchChange   : settings.loadThrottle === null ? self.onSearchChange : debounce(self.onSearchChange, settings.loadThrottle)
	});

	// search system
	self.sifter = new Sifter(this.options, {diacritics: settings.diacritics});

	// build options table
	$.extend(self.options, build_hash_table(settings.valueField, settings.options));
	delete self.settings.options;

	// build optgroup table
	$.extend(self.optgroups, build_hash_table(settings.optgroupValueField, settings.optgroups));
	delete self.settings.optgroups;

	// option-dependent defaults
	self.settings.mode = self.settings.mode || (self.settings.maxItems === 1 ? 'single' : 'multi');
	if (typeof self.settings.hideSelected !== 'boolean') {
		self.settings.hideSelected = self.settings.mode === 'multi';
	}

	self.initializePlugins(self.settings.plugins);
	self.setupCallbacks();
	self.setupTemplates();
	self.setup();
};

// mixins
// - - - - - - - - - - - - - - - - - - - - - - - - - - - - - - - - - - - - - - - - - - - - -

MicroEvent.mixin(Selectize);
MicroPlugin.mixin(Selectize);

// methods
// - - - - - - - - - - - - - - - - - - - - - - - - - - - - - - - - - - - - - - - - - - - - -

$.extend(Selectize.prototype, {

	/**
	 * Creates all elements and sets up event bindings.
	 */
	setup: function() {
		var self      = this;
		var settings  = self.settings;
		var eventNS   = self.eventNS;
		var $window   = $(window);
		var $document = $(document);

		var $wrapper;
		var $control;
		var $control_input;
		var $dropdown;
		var $dropdown_content;
		var $dropdown_parent;
		var inputMode;
		var timeout_blur;
		var timeout_focus;
		var tab_index;
		var classes;
		var classes_plugins;

		inputMode         = self.settings.mode;
		tab_index         = self.$input.attr('tabindex') || '';
		classes           = self.$input.attr('class') || '';

		$wrapper          = $('<div>').addClass(settings.wrapperClass).addClass(classes).addClass(inputMode);
		$control          = $('<div>').addClass(settings.inputClass).addClass('items').appendTo($wrapper);
		$control_input    = $('<input type="text" autocomplete="off" />').appendTo($control).attr('tabindex', tab_index);
		$dropdown_parent  = $(settings.dropdownParent || $wrapper);
		$dropdown         = $('<div>').addClass(settings.dropdownClass).addClass(classes).addClass(inputMode).hide().appendTo($dropdown_parent);
		$dropdown_content = $('<div>').addClass(settings.dropdownContentClass).appendTo($dropdown);

		$wrapper.css({
			width: self.$input[0].style.width
		});

		if (self.plugins.names.length) {
			classes_plugins = 'plugin-' + self.plugins.names.join(' plugin-');
			$wrapper.addClass(classes_plugins);
			$dropdown.addClass(classes_plugins);
		}

		if ((settings.maxItems === null || settings.maxItems > 1) && self.tagType === TAG_SELECT) {
			self.$input.attr('multiple', 'multiple');
		}

		if (self.settings.placeholder) {
			$control_input.attr('placeholder', settings.placeholder);
		}

		if (self.$input.attr('autocorrect')) {
			$control_input.attr('autocorrect', self.$input.attr('autocorrect'));
		}

		if (self.$input.attr('autocapitalize')) {
			$control_input.attr('autocapitalize', self.$input.attr('autocapitalize'));
		}

		self.$wrapper          = $wrapper;
		self.$control          = $control;
		self.$control_input    = $control_input;
		self.$dropdown         = $dropdown;
		self.$dropdown_content = $dropdown_content;

		$dropdown.on('mouseenter', '[data-selectable]', function() { return self.onOptionHover.apply(self, arguments); });
		$dropdown.on('mousedown', '[data-selectable]', function() { return self.onOptionSelect.apply(self, arguments); });
		watchChildEvent($control, 'mousedown', '*:not(input)', function() { return self.onItemSelect.apply(self, arguments); });
		autoGrow($control_input);

		$control.on({
			mousedown : function() { return self.onMouseDown.apply(self, arguments); },
			click     : function() { return self.onClick.apply(self, arguments); }
		});

		$control_input.on({
			mousedown : function(e) { e.stopPropagation(); },
			keydown   : function() { return self.onKeyDown.apply(self, arguments); },
			keyup     : function() { return self.onKeyUp.apply(self, arguments); },
			keypress  : function() { return self.onKeyPress.apply(self, arguments); },
			resize    : function() { self.positionDropdown.apply(self, []); },
			blur      : function() { return self.onBlur.apply(self, arguments); },
			focus     : function() { return self.onFocus.apply(self, arguments); },
			paste     : function() { return self.onPaste.apply(self, arguments); }
		});

		$document.on('keydown' + eventNS, function(e) {
			self.isCmdDown = e[IS_MAC ? 'metaKey' : 'ctrlKey'];
			self.isCtrlDown = e[IS_MAC ? 'altKey' : 'ctrlKey'];
			self.isShiftDown = e.shiftKey;
		});

		$document.on('keyup' + eventNS, function(e) {
			if (e.keyCode === KEY_CTRL) self.isCtrlDown = false;
			if (e.keyCode === KEY_SHIFT) self.isShiftDown = false;
			if (e.keyCode === KEY_CMD) self.isCmdDown = false;
		});

		$document.on('mousedown' + eventNS, function(e) {
			if (self.isFocused) {
				// prevent events on the dropdown scrollbar from causing the control to blur
				if (e.target === self.$dropdown[0] || e.target.parentNode === self.$dropdown[0]) {
					return false;
				}
				// blur on click outside
				if (!self.$control.has(e.target).length && e.target !== self.$control[0]) {
					self.blur();
				}
			}
		});

		$window.on(['scroll' + eventNS, 'resize' + eventNS].join(' '), function() {
			if (self.isOpen) {
				self.positionDropdown.apply(self, arguments);
			}
		});
		$window.on('mousemove' + eventNS, function() {
			self.ignoreHover = false;
		});

		// store original children and tab index so that they can be
		// restored when the destroy() method is called.
		this.revertSettings = {
			$children : self.$input.children().detach(),
			tabindex  : self.$input.attr('tabindex')
		};

		self.$input.attr('tabindex', -1).hide().after(self.$wrapper);

		if ($.isArray(settings.items)) {
			self.setValue(settings.items);
			delete settings.items;
		}

		// feature detect for the validation API
		if (self.$input[0].validity) {
			self.$input.on('invalid' + eventNS, function(e) {
				e.preventDefault();
				self.isInvalid = true;
				self.refreshState();
			});
		}

		self.updateOriginalInput();
		self.refreshItems();
		self.refreshState();
		self.updatePlaceholder();
		self.isSetup = true;

		if (self.$input.is(':disabled')) {
			self.disable();
		}

		self.on('change', this.onChange);
		self.trigger('initialize');

		// preload options
		if (settings.preload === true) {
			self.onSearchChange('');
		}

<<<<<<< HEAD
		self.$input.data('selectize', self);
=======
		self.$input.addClass('selectized');
>>>>>>> 5e6bf843
	},

	/**
	 * Sets up default rendering functions.
	 */
	setupTemplates: function() {
		var self = this;
		var field_label = self.settings.labelField;
		var field_optgroup = self.settings.optgroupLabelField;

		var templates = {
			'optgroup': function(data) {
				return '<div class="optgroup">' + data.html + '</div>';
			},
			'optgroup_header': function(data, escape) {
				return '<div class="optgroup-header">' + escape(data[field_optgroup]) + '</div>';
			},
			'option': function(data, escape) {
				return '<div class="option">' + escape(data[field_label]) + '</div>';
			},
			'item': function(data, escape) {
				return '<div class="item">' + escape(data[field_label]) + '</div>';
			},
			'option_create': function(data, escape) {
				return '<div class="create">Add <strong>' + escape(data.input) + '</strong>&hellip;</div>';
			}
		};

		self.settings.render = $.extend({}, templates, self.settings.render);
	},

	/**
	 * Maps fired events to callbacks provided
	 * in the settings used when creating the control.
	 */
	setupCallbacks: function() {
		var key, fn, callbacks = {
			'initialize'     : 'onInitialize',
			'change'         : 'onChange',
			'item_add'       : 'onItemAdd',
			'item_remove'    : 'onItemRemove',
			'clear'          : 'onClear',
			'option_add'     : 'onOptionAdd',
			'option_remove'  : 'onOptionRemove',
			'option_clear'   : 'onOptionClear',
			'dropdown_open'  : 'onDropdownOpen',
			'dropdown_close' : 'onDropdownClose',
			'type'           : 'onType'
		};

		for (key in callbacks) {
			if (callbacks.hasOwnProperty(key)) {
				fn = this.settings[callbacks[key]];
				if (fn) this.on(key, fn);
			}
		}
	},

	/**
	 * Triggered when the main control element
	 * has a click event.
	 *
	 * @param {object} e
	 * @return {boolean}
	 */
	onClick: function(e) {
		var self = this;

		// necessary for mobile webkit devices (manual focus triggering
		// is ignored unless invoked within a click event)
		if (!self.isFocused) {
			self.focus();
			e.preventDefault();
		}
	},

	/**
	 * Triggered when the main control element
	 * has a mouse down event.
	 *
	 * @param {object} e
	 * @return {boolean}
	 */
	onMouseDown: function(e) {
		var self = this;
		var defaultPrevented = e.isDefaultPrevented();
		var $target = $(e.target);

		if (self.isFocused) {
			// retain focus by preventing native handling. if the
			// event target is the input it should not be modified.
			// otherwise, text selection within the input won't work.
			if (e.target !== self.$control_input[0]) {
				if (self.settings.mode === 'single') {
					// toggle dropdown
					self.isOpen ? self.close() : self.open();
				} else if (!defaultPrevented) {
					self.setActiveItem(null);
				}
				return false;
			}
		} else {
			// give control focus
			if (!defaultPrevented) {
				window.setTimeout(function() {
					self.focus();
				}, 0);
			}
		}
	},

	/**
	 * Triggered when the value of the control has been changed.
	 * This should propagate the event to the original DOM
	 * input / select element.
	 */
	onChange: function() {
		this.$input.trigger('change');
	},


	/**
	 * Triggered on <input> paste.
	 *
	 * @param {object} e
	 * @returns {boolean}
	 */
	onPaste: function(e) {
		var self = this;
		if (self.isFull() || self.isInputHidden || self.isLocked) {
			e.preventDefault();
		}
	},

	/**
	 * Triggered on <input> keypress.
	 *
	 * @param {object} e
	 * @returns {boolean}
	 */
	onKeyPress: function(e) {
		if (this.isLocked) return e && e.preventDefault();
		var character = String.fromCharCode(e.keyCode || e.which);
		if (this.settings.create && character === this.settings.delimiter) {
			this.createItem();
			e.preventDefault();
			return false;
		}
	},

	/**
	 * Triggered on <input> keydown.
	 *
	 * @param {object} e
	 * @returns {boolean}
	 */
	onKeyDown: function(e) {
		var isInput = e.target === this.$control_input[0];
		var self = this;

		if (self.isLocked) {
			if (e.keyCode !== KEY_TAB) {
				e.preventDefault();
			}
			return;
		}

		switch (e.keyCode) {
			case KEY_A:
				if (self.isCmdDown) {
					self.selectAll();
					return;
				}
				break;
			case KEY_ESC:
				self.close();
				return;
			case KEY_N:
				if (!e.ctrlKey || e.altKey) break;
			case KEY_DOWN:
				if (!self.isOpen && self.hasOptions) {
					self.open();
				} else if (self.$activeOption) {
					self.ignoreHover = true;
					var $next = self.getAdjacentOption(self.$activeOption, 1);
					if ($next.length) self.setActiveOption($next, true, true);
				}
				e.preventDefault();
				return;
			case KEY_P:
				if (!e.ctrlKey || e.altKey) break;
			case KEY_UP:
				if (self.$activeOption) {
					self.ignoreHover = true;
					var $prev = self.getAdjacentOption(self.$activeOption, -1);
					if ($prev.length) self.setActiveOption($prev, true, true);
				}
				e.preventDefault();
				return;
			case KEY_RETURN:
				if (self.isOpen && self.$activeOption) {
					self.onOptionSelect({currentTarget: self.$activeOption});
				}
				e.preventDefault();
				return;
			case KEY_LEFT:
				self.advanceSelection(-1, e);
				return;
			case KEY_RIGHT:
				self.advanceSelection(1, e);
				return;
			case KEY_TAB:
				if (self.settings.selectOnTab && self.isOpen && self.$activeOption) {
					self.onOptionSelect({currentTarget: self.$activeOption});
				}
				if (self.settings.create && self.createItem()) {
					e.preventDefault();
				}
				return;
			case KEY_BACKSPACE:
			case KEY_DELETE:
				self.deleteSelection(e);
				return;
		}

		if ((self.isFull() || self.isInputHidden) && !(IS_MAC ? e.metaKey : e.ctrlKey)) {
			e.preventDefault();
			return;
		}
	},

	/**
	 * Triggered on <input> keyup.
	 *
	 * @param {object} e
	 * @returns {boolean}
	 */
	onKeyUp: function(e) {
		var self = this;

		if (self.isLocked) return e && e.preventDefault();
		var value = self.$control_input.val() || '';
		if (self.lastValue !== value) {
			self.lastValue = value;
			self.onSearchChange(value);
			self.refreshOptions();
			self.trigger('type', value);
		}
	},

	/**
	 * Invokes the user-provide option provider / loader.
	 *
	 * Note: this function is debounced in the Selectize
	 * constructor (by `settings.loadDelay` milliseconds)
	 *
	 * @param {string} value
	 */
	onSearchChange: function(value) {
		var self = this;
		var fn = self.settings.load;
		if (!fn) return;
		if (self.loadedSearches.hasOwnProperty(value)) return;
		self.loadedSearches[value] = true;
		self.load(function(callback) {
			fn.apply(self, [value, callback]);
		});
	},

	/**
	 * Triggered on <input> focus.
	 *
	 * @param {object} e (optional)
	 * @returns {boolean}
	 */
	onFocus: function(e) {
		var self = this;

		self.isFocused = true;
		if (self.isDisabled) {
			self.blur();
			e && e.preventDefault();
			return false;
		}

		if (self.ignoreFocus) return;
		if (self.settings.preload === 'focus') self.onSearchChange('');

		if (!self.$activeItems.length) {
			self.showInput();
			self.setActiveItem(null);
			self.refreshOptions(!!self.settings.openOnFocus);
		}

		self.refreshState();
	},

	/**
	 * Triggered on <input> blur.
	 *
	 * @param {object} e
	 * @returns {boolean}
	 */
	onBlur: function(e) {
		var self = this;
		self.isFocused = false;
		if (self.ignoreFocus) return;

		if (self.settings.create && self.settings.createOnBlur) {
			self.createItem(false);
		}

		self.close();
		self.setTextboxValue('');
		self.setActiveItem(null);
		self.setActiveOption(null);
		self.setCaret(self.items.length);
		self.refreshState();
	},

	/**
	 * Triggered when the user rolls over
	 * an option in the autocomplete dropdown menu.
	 *
	 * @param {object} e
	 * @returns {boolean}
	 */
	onOptionHover: function(e) {
		if (this.ignoreHover) return;
		this.setActiveOption(e.currentTarget, false);
	},

	/**
	 * Triggered when the user clicks on an option
	 * in the autocomplete dropdown menu.
	 *
	 * @param {object} e
	 * @returns {boolean}
	 */
	onOptionSelect: function(e) {
		var value, $target, $option, self = this;

		if (e.preventDefault) {
			e.preventDefault();
			e.stopPropagation();
		}

		$target = $(e.currentTarget);
		if ($target.hasClass('create')) {
			self.createItem();
		} else {
			value = $target.attr('data-value');
			if (value) {
				self.lastQuery = null;
				self.setTextboxValue('');
				self.addItem(value);
				if (!self.settings.hideSelected && e.type && /mouse/.test(e.type)) {
					self.setActiveOption(self.getOption(value));
				}
			}
		}
	},

	/**
	 * Triggered when the user clicks on an item
	 * that has been selected.
	 *
	 * @param {object} e
	 * @returns {boolean}
	 */
	onItemSelect: function(e) {
		var self = this;

		if (self.isLocked) return;
		if (self.settings.mode === 'multi') {
			e.preventDefault();
			self.setActiveItem(e.currentTarget, e);
		}
	},

	/**
	 * Invokes the provided method that provides
	 * results to a callback---which are then added
	 * as options to the control.
	 *
	 * @param {function} fn
	 */
	load: function(fn) {
		var self = this;
		var $wrapper = self.$wrapper.addClass('loading');

		self.loading++;
		fn.apply(self, [function(results) {
			self.loading = Math.max(self.loading - 1, 0);
			if (results && results.length) {
				self.addOption(results);
				self.refreshOptions(self.isFocused && !self.isInputHidden);
			}
			if (!self.loading) {
				$wrapper.removeClass('loading');
			}
			self.trigger('load', results);
		}]);
	},

	/**
	 * Sets the input field of the control to the specified value.
	 *
	 * @param {string} value
	 */
	setTextboxValue: function(value) {
		var $input = this.$control_input;
		var changed = $input.val() !== value;
		if (changed) {
			$input.val(value).triggerHandler('update');
			this.lastValue = value;
		}
	},

	/**
	 * Returns the value of the control. If multiple items
	 * can be selected (e.g. <select multiple>), this returns
	 * an array. If only one item can be selected, this
	 * returns a string.
	 *
	 * @returns {mixed}
	 */
	getValue: function() {
		if (this.tagType === TAG_SELECT && this.$input.attr('multiple')) {
			return this.items;
		} else {
			return this.items.join(this.settings.delimiter);
		}
	},

	/**
	 * Resets the selected items to the given value.
	 *
	 * @param {mixed} value
	 */
	setValue: function(value) {
		debounce_events(this, ['change'], function() {
			this.clear();
			this.addItems(value);
		});
	},

	/**
	 * Sets the selected item.
	 *
	 * @param {object} $item
	 * @param {object} e (optional)
	 */
	setActiveItem: function($item, e) {
		var self = this;
		var eventName;
		var i, idx, begin, end, item, swap;
		var $last;

		if (self.settings.mode === 'single') return;
		$item = $($item);

		// clear the active selection
		if (!$item.length) {
			$(self.$activeItems).removeClass('active');
			self.$activeItems = [];
			if (self.isFocused) {
				self.showInput();
			}
			return;
		}

		// modify selection
		eventName = e && e.type.toLowerCase();

		if (eventName === 'mousedown' && self.isShiftDown && self.$activeItems.length) {
			$last = self.$control.children('.active:last');
			begin = Array.prototype.indexOf.apply(self.$control[0].childNodes, [$last[0]]);
			end   = Array.prototype.indexOf.apply(self.$control[0].childNodes, [$item[0]]);
			if (begin > end) {
				swap  = begin;
				begin = end;
				end   = swap;
			}
			for (i = begin; i <= end; i++) {
				item = self.$control[0].childNodes[i];
				if (self.$activeItems.indexOf(item) === -1) {
					$(item).addClass('active');
					self.$activeItems.push(item);
				}
			}
			e.preventDefault();
		} else if ((eventName === 'mousedown' && self.isCtrlDown) || (eventName === 'keydown' && this.isShiftDown)) {
			if ($item.hasClass('active')) {
				idx = self.$activeItems.indexOf($item[0]);
				self.$activeItems.splice(idx, 1);
				$item.removeClass('active');
			} else {
				self.$activeItems.push($item.addClass('active')[0]);
			}
		} else {
			$(self.$activeItems).removeClass('active');
			self.$activeItems = [$item.addClass('active')[0]];
		}

		// ensure control has focus
		self.hideInput();
		if (!this.isFocused) {
			self.focus();
		}
	},

	/**
	 * Sets the selected item in the dropdown menu
	 * of available options.
	 *
	 * @param {object} $object
	 * @param {boolean} scroll
	 * @param {boolean} animate
	 */
	setActiveOption: function($option, scroll, animate) {
		var height_menu, height_item, y;
		var scroll_top, scroll_bottom;
		var self = this;

		if (self.$activeOption) self.$activeOption.removeClass('active');
		self.$activeOption = null;

		$option = $($option);
		if (!$option.length) return;

		self.$activeOption = $option.addClass('active');

		if (scroll || !isset(scroll)) {

			height_menu   = self.$dropdown_content.height();
			height_item   = self.$activeOption.outerHeight(true);
			scroll        = self.$dropdown_content.scrollTop() || 0;
			y             = self.$activeOption.offset().top - self.$dropdown_content.offset().top + scroll;
			scroll_top    = y;
			scroll_bottom = y - height_menu + height_item;

			if (y + height_item > height_menu + scroll) {
				self.$dropdown_content.stop().animate({scrollTop: scroll_bottom}, animate ? self.settings.scrollDuration : 0);
			} else if (y < scroll) {
				self.$dropdown_content.stop().animate({scrollTop: scroll_top}, animate ? self.settings.scrollDuration : 0);
			}

		}
	},

	/**
	 * Selects all items (CTRL + A).
	 */
	selectAll: function() {
		var self = this;
		if (self.settings.mode === 'single') return;

		self.$activeItems = Array.prototype.slice.apply(self.$control.children(':not(input)').addClass('active'));
		if (self.$activeItems.length) {
			self.hideInput();
			self.close();
		}
		self.focus();
	},

	/**
	 * Hides the input element out of view, while
	 * retaining its focus.
	 */
	hideInput: function() {
		var self = this;

		self.setTextboxValue('');
		self.$control_input.css({opacity: 0, position: 'absolute', left: self.rtl ? 10000 : -10000});
		self.isInputHidden = true;
	},

	/**
	 * Restores input visibility.
	 */
	showInput: function() {
		this.$control_input.css({opacity: 1, position: 'relative', left: 0});
		this.isInputHidden = false;
	},

	/**
	 * Gives the control focus. If "trigger" is falsy,
	 * focus handlers won't be fired--causing the focus
	 * to happen silently in the background.
	 *
	 * @param {boolean} trigger
	 */
	focus: function() {
		var self = this;
		if (self.isDisabled) return;

		self.ignoreFocus = true;
		self.$control_input[0].focus();
		window.setTimeout(function() {
			self.ignoreFocus = false;
			self.onFocus();
		}, 0);
	},

	/**
	 * Forces the control out of focus.
	 */
	blur: function() {
		this.$control_input.trigger('blur');
	},

	/**
	 * Returns a function that scores an object
	 * to show how good of a match it is to the
	 * provided query.
	 *
	 * @param {string} query
	 * @param {object} options
	 * @return {function}
	 */
	getScoreFunction: function(query) {
		return this.sifter.getScoreFunction(query, this.getSearchOptions());
	},

	/**
	 * Returns search options for sifter (the system
	 * for scoring and sorting results).
	 *
	 * @see https://github.com/brianreavis/sifter.js
	 * @return {object}
	 */
	getSearchOptions: function() {
		var settings = this.settings;
		var sort = settings.sortField;
		if (typeof sort === 'string') {
			sort = {field: sort};
		}

		return {
			fields      : settings.searchField,
			conjunction : settings.searchConjunction,
			sort        : sort
		};
	},

	/**
	 * Searches through available options and returns
	 * a sorted array of matches.
	 *
	 * Returns an object containing:
	 *
	 *   - query {string}
	 *   - tokens {array}
	 *   - total {int}
	 *   - items {array}
	 *
	 * @param {string} query
	 * @returns {object}
	 */
	search: function(query) {
		var i, value, score, result, calculateScore;
		var self     = this;
		var settings = self.settings;
		var options  = this.getSearchOptions();

		// validate user-provided result scoring function
		if (settings.score) {
			calculateScore = self.settings.score.apply(this, [query]);
			if (typeof calculateScore !== 'function') {
				throw new Error('Selectize "score" setting must be a function that returns a function');
			}
		}

		// perform search
		if (query !== self.lastQuery) {
			self.lastQuery = query;
			result = self.sifter.search(query, $.extend(options, {score: calculateScore}));
			self.currentResults = result;
		} else {
			result = $.extend(true, {}, self.currentResults);
		}

		// filter out selected items
		if (settings.hideSelected) {
			for (i = result.items.length - 1; i >= 0; i--) {
				if (self.items.indexOf(hash_key(result.items[i].id)) !== -1) {
					result.items.splice(i, 1);
				}
			}
		}

		return result;
	},

	/**
	 * Refreshes the list of available options shown
	 * in the autocomplete dropdown menu.
	 *
	 * @param {boolean} triggerDropdown
	 */
	refreshOptions: function(triggerDropdown) {
		var i, j, k, n, groups, groups_order, option, option_html, optgroup, optgroups, html, html_children, has_create_option;
		var $active, $active_before, $create;

		if (typeof triggerDropdown === 'undefined') {
			triggerDropdown = true;
		}

		var self              = this;
		var query             = self.$control_input.val();
		var results           = self.search(query);
		var $dropdown_content = self.$dropdown_content;
		var active_before     = self.$activeOption && hash_key(self.$activeOption.attr('data-value'));

		// build markup
		n = results.items.length;
		if (typeof self.settings.maxOptions === 'number') {
			n = Math.min(n, self.settings.maxOptions);
		}

		// render and group available options individually
		groups = {};

		if (self.settings.optgroupOrder) {
			groups_order = self.settings.optgroupOrder;
			for (i = 0; i < groups_order.length; i++) {
				groups[groups_order[i]] = [];
			}
		} else {
			groups_order = [];
		}

		for (i = 0; i < n; i++) {
			option      = self.options[results.items[i].id];
			option_html = self.render('option', option);
			optgroup    = option[self.settings.optgroupField] || '';
			optgroups   = $.isArray(optgroup) ? optgroup : [optgroup];

			for (j = 0, k = optgroups && optgroups.length; j < k; j++) {
				optgroup = optgroups[j];
				if (!self.optgroups.hasOwnProperty(optgroup)) {
					optgroup = '';
				}
				if (!groups.hasOwnProperty(optgroup)) {
					groups[optgroup] = [];
					groups_order.push(optgroup);
				}
				groups[optgroup].push(option_html);
			}
		}

		// render optgroup headers & join groups
		html = [];
		for (i = 0, n = groups_order.length; i < n; i++) {
			optgroup = groups_order[i];
			if (self.optgroups.hasOwnProperty(optgroup) && groups[optgroup].length) {
				// render the optgroup header and options within it,
				// then pass it to the wrapper template
				html_children = self.render('optgroup_header', self.optgroups[optgroup]) || '';
				html_children += groups[optgroup].join('');
				html.push(self.render('optgroup', $.extend({}, self.optgroups[optgroup], {
					html: html_children
				})));
			} else {
				html.push(groups[optgroup].join(''));
			}
		}

		$dropdown_content.html(html.join(''));

		// highlight matching terms inline
		if (self.settings.highlight && results.query.length && results.tokens.length) {
			for (i = 0, n = results.tokens.length; i < n; i++) {
				highlight($dropdown_content, results.tokens[i].regex);
			}
		}

		// add "selected" class to selected options
		if (!self.settings.hideSelected) {
			for (i = 0, n = self.items.length; i < n; i++) {
				self.getOption(self.items[i]).addClass('selected');
			}
		}

		// add create option
		has_create_option = self.settings.create && results.query.length;
		if (has_create_option) {
			$dropdown_content.prepend(self.render('option_create', {input: query}));
			$create = $($dropdown_content[0].childNodes[0]);
		}

		// activate
		self.hasOptions = results.items.length > 0 || has_create_option;
		if (self.hasOptions) {
			if (results.items.length > 0) {
				$active_before = active_before && self.getOption(active_before);
				if ($active_before && $active_before.length) {
					$active = $active_before;
				} else if (self.settings.mode === 'single' && self.items.length) {
					$active = self.getOption(self.items[0]);
				}
				if (!$active || !$active.length) {
					if ($create && !self.settings.addPrecedence) {
						$active = self.getAdjacentOption($create, 1);
					} else {
						$active = $dropdown_content.find('[data-selectable]:first');
					}
				}
			} else {
				$active = $create;
			}
			self.setActiveOption($active);
			if (triggerDropdown && !self.isOpen) { self.open(); }
		} else {
			self.setActiveOption(null);
			if (triggerDropdown && self.isOpen) { self.close(); }
		}
	},

	/**
	 * Adds an available option. If it already exists,
	 * nothing will happen. Note: this does not refresh
	 * the options list dropdown (use `refreshOptions`
	 * for that).
	 *
	 * Usage:
	 *
	 *   this.addOption(data)
	 *
	 * @param {object} data
	 */
	addOption: function(data) {
		var i, n, optgroup, value, self = this;

		if ($.isArray(data)) {
			for (i = 0, n = data.length; i < n; i++) {
				self.addOption(data[i]);
			}
			return;
		}

		value = hash_key(data[self.settings.valueField]);
		if (!value || self.options.hasOwnProperty(value)) return;

		self.userOptions[value] = true;
		self.options[value] = data;
		self.lastQuery = null;
		self.trigger('option_add', value, data);
	},

	/**
	 * Registers a new optgroup for options
	 * to be bucketed into.
	 *
	 * @param {string} id
	 * @param {object} data
	 */
	addOptionGroup: function(id, data) {
		this.optgroups[id] = data;
		this.trigger('optgroup_add', id, data);
	},

	/**
	 * Updates an option available for selection. If
	 * it is visible in the selected items or options
	 * dropdown, it will be re-rendered automatically.
	 *
	 * @param {string} value
	 * @param {object} data
	 */
	updateOption: function(value, data) {
		var self = this;
		var $item, $item_new;
		var value_new, index_item, cache_items, cache_options;

		value     = hash_key(value);
		value_new = hash_key(data[self.settings.valueField]);

		// sanity checks
		if (!self.options.hasOwnProperty(value)) return;
		if (!value_new) throw new Error('Value must be set in option data');

		// update references
		if (value_new !== value) {
			delete self.options[value];
			index_item = self.items.indexOf(value);
			if (index_item !== -1) {
				self.items.splice(index_item, 1, value_new);
			}
		}
		self.options[value_new] = data;

		// invalidate render cache
		cache_items = self.renderCache['item'];
		cache_options = self.renderCache['option'];

		if (cache_items) {
			delete cache_items[value];
			delete cache_items[value_new];
		}
		if (cache_options) {
			delete cache_options[value];
			delete cache_options[value_new];
		}

		// update the item if it's selected
		if (self.items.indexOf(value_new) !== -1) {
			$item = self.getItem(value);
			$item_new = $(self.render('item', data));
			if ($item.hasClass('active')) $item_new.addClass('active');
			$item.replaceWith($item_new);
		}

		// update dropdown contents
		if (self.isOpen) {
			self.refreshOptions(false);
		}
	},

	/**
	 * Removes a single option.
	 *
	 * @param {string} value
	 */
	removeOption: function(value) {
		var self = this;
		value = hash_key(value);

		var cache_items = self.renderCache['item'];
		var cache_options = self.renderCache['option'];
		if (cache_items) delete cache_items[value];
		if (cache_options) delete cache_options[value];

		delete self.userOptions[value];
		delete self.options[value];
		self.lastQuery = null;
		self.trigger('option_remove', value);
		self.removeItem(value);
	},

	/**
	 * Clears all options.
	 */
	clearOptions: function() {
		var self = this;

		self.loadedSearches = {};
		self.userOptions = {};
		self.renderCache = {};
		self.options = self.sifter.items = {};
		self.lastQuery = null;
		self.trigger('option_clear');
		self.clear();
	},

	/**
	 * Returns the jQuery element of the option
	 * matching the given value.
	 *
	 * @param {string} value
	 * @returns {object}
	 */
	getOption: function(value) {
		return this.getElementWithValue(value, this.$dropdown_content.find('[data-selectable]'));
	},

	/**
	 * Returns the jQuery element of the next or
	 * previous selectable option.
	 *
	 * @param {object} $option
	 * @param {int} direction  can be 1 for next or -1 for previous
	 * @return {object}
	 */
	getAdjacentOption: function($option, direction) {
		var $options = this.$dropdown.find('[data-selectable]');
		var index    = $options.index($option) + direction;

		return index >= 0 && index < $options.length ? $options.eq(index) : $();
	},

	/**
	 * Finds the first element with a "data-value" attribute
	 * that matches the given value.
	 *
	 * @param {mixed} value
	 * @param {object} $els
	 * @return {object}
	 */
	getElementWithValue: function(value, $els) {
		value = hash_key(value);

		if (value) {
			for (var i = 0, n = $els.length; i < n; i++) {
				if ($els[i].getAttribute('data-value') === value) {
					return $($els[i]);
				}
			}
		}

		return $();
	},

	/**
	 * Returns the jQuery element of the item
	 * matching the given value.
	 *
	 * @param {string} value
	 * @returns {object}
	 */
	getItem: function(value) {
		return this.getElementWithValue(value, this.$control.children());
	},

	/**
	 * "Selects" multiple items at once. Adds them to the list
	 * at the current caret position.
	 *
	 * @param {string} value
	 */
	addItems: function(values) {
		var items = $.isArray(values) ? values : [values];
		for (var i = 0, n = items.length; i < n; i++) {
			this.isPending = (i < n - 1);
			this.addItem(items[i]);
		}
	},

	/**
	 * "Selects" an item. Adds it to the list
	 * at the current caret position.
	 *
	 * @param {string} value
	 */
	addItem: function(value) {
		debounce_events(this, ['change'], function() {
			var $item, $option, $options;
			var self = this;
			var inputMode = self.settings.mode;
			var i, active, value_next;
			value = hash_key(value);

			if (self.items.indexOf(value) !== -1) {
				if (inputMode === 'single') self.close();
				return;
			}

			if (!self.options.hasOwnProperty(value)) return;
			if (inputMode === 'single') self.clear();
			if (inputMode === 'multi' && self.isFull()) return;

			$item = $(self.render('item', self.options[value]));
			self.items.splice(self.caretPos, 0, value);
			self.insertAtCaret($item);
			self.refreshState();

			if (self.isSetup) {
				$options = self.$dropdown_content.find('[data-selectable]');

				// update menu / remove the option (if this is not one item being added as part of series)
				if (!this.isPending) {
					$option = self.getOption(value);
					value_next = self.getAdjacentOption($option, 1).attr('data-value');
					self.refreshOptions(self.isFocused && inputMode !== 'single');
					if (value_next) {
						self.setActiveOption(self.getOption(value_next));
					}
				}

				// hide the menu if the maximum number of items have been selected or no options are left
				if (!$options.length || (self.settings.maxItems !== null && self.items.length >= self.settings.maxItems)) {
					self.close();
				} else {
					self.positionDropdown();
				}

				self.updatePlaceholder();
				self.trigger('item_add', value, $item);
				self.updateOriginalInput();
			}
		});
	},

	/**
	 * Removes the selected item matching
	 * the provided value.
	 *
	 * @param {string} value
	 */
	removeItem: function(value) {
		var self = this;
		var $item, i, idx;

		$item = (typeof value === 'object') ? value : self.getItem(value);
		value = hash_key($item.attr('data-value'));
		i = self.items.indexOf(value);

		if (i !== -1) {
			$item.remove();
			if ($item.hasClass('active')) {
				idx = self.$activeItems.indexOf($item[0]);
				self.$activeItems.splice(idx, 1);
			}

			self.items.splice(i, 1);
			self.lastQuery = null;
			if (!self.settings.persist && self.userOptions.hasOwnProperty(value)) {
				self.removeOption(value);
			}

			if (i < self.caretPos) {
				self.setCaret(self.caretPos - 1);
			}

			self.refreshState();
			self.updatePlaceholder();
			self.updateOriginalInput();
			self.positionDropdown();
			self.trigger('item_remove', value);
		}
	},

	/**
	 * Invokes the `create` method provided in the
	 * selectize options that should provide the data
	 * for the new item, given the user input.
	 *
	 * Once this completes, it will be added
	 * to the item list.
	 *
	 * @return {boolean}
	 */
	createItem: function(triggerDropdown) {
		var self  = this;
		var input = $.trim(self.$control_input.val() || '');
		var caret = self.caretPos;
		if (!input.length) return false;
		self.lock();

		if (typeof triggerDropdown === 'undefined') {
			triggerDropdown = true;
		}

		var setup = (typeof self.settings.create === 'function') ? this.settings.create : function(input) {
			var data = {};
			data[self.settings.labelField] = input;
			data[self.settings.valueField] = input;
			return data;
		};

		var create = once(function(data) {
			self.unlock();

			if (!data || typeof data !== 'object') return;
			var value = hash_key(data[self.settings.valueField]);
			if (!value) return;

			self.setTextboxValue('');
			self.addOption(data);
			self.setCaret(caret);
			self.addItem(value);
			self.refreshOptions(triggerDropdown && self.settings.mode !== 'single');
		});

		var output = setup.apply(this, [input, create]);
		if (typeof output !== 'undefined') {
			create(output);
		}

		return true;
	},

	/**
	 * Re-renders the selected item lists.
	 */
	refreshItems: function() {
		this.lastQuery = null;

		if (this.isSetup) {
			for (var i = 0; i < this.items.length; i++) {
				this.addItem(this.items);
			}
		}

		this.refreshState();
		this.updateOriginalInput();
	},

	/**
	 * Updates all state-dependent attributes
	 * and CSS classes.
	 */
	refreshState: function() {
		var self = this;
		var invalid = self.isRequired && !self.items.length;
		if (!invalid) self.isInvalid = false;
		self.$control_input.prop('required', invalid);
		self.refreshClasses();
	},

	/**
	 * Updates all state-dependent CSS classes.
	 */
	refreshClasses: function() {
		var self     = this;
		var isFull   = self.isFull();
		var isLocked = self.isLocked;

		self.$wrapper
			.toggleClass('rtl', self.rtl);

		self.$control
			.toggleClass('focus', self.isFocused)
			.toggleClass('disabled', self.isDisabled)
			.toggleClass('required', self.isRequired)
			.toggleClass('invalid', self.isInvalid)
			.toggleClass('locked', isLocked)
			.toggleClass('full', isFull).toggleClass('not-full', !isFull)
			.toggleClass('input-active', self.isFocused && !self.isInputHidden)
			.toggleClass('dropdown-active', self.isOpen)
			.toggleClass('has-options', !$.isEmptyObject(self.options))
			.toggleClass('has-items', self.items.length > 0);

		self.$control_input.data('grow', !isFull && !isLocked);
	},

	/**
	 * Determines whether or not more items can be added
	 * to the control without exceeding the user-defined maximum.
	 *
	 * @returns {boolean}
	 */
	isFull: function() {
		return this.settings.maxItems !== null && this.items.length >= this.settings.maxItems;
	},

	/**
	 * Refreshes the original <select> or <input>
	 * element to reflect the current state.
	 */
	updateOriginalInput: function() {
		var i, n, options, self = this;

		if (self.$input[0].tagName.toLowerCase() === 'select') {
			options = [];
			for (i = 0, n = self.items.length; i < n; i++) {
				options.push('<option value="' + escape_html(self.items[i]) + '" selected="selected"></option>');
			}
			if (!options.length && !this.$input.attr('multiple')) {
				options.push('<option value="" selected="selected"></option>');
			}
			self.$input.html(options.join(''));
		} else {
			self.$input.val(self.getValue());
		}

		if (self.isSetup) {
			self.trigger('change', self.$input.val());
		}
	},

	/**
	 * Shows/hide the input placeholder depending
	 * on if there items in the list already.
	 */
	updatePlaceholder: function() {
		if (!this.settings.placeholder) return;
		var $input = this.$control_input;

		if (this.items.length) {
			$input.removeAttr('placeholder');
		} else {
			$input.attr('placeholder', this.settings.placeholder);
		}
		$input.triggerHandler('update', {force: true});
	},

	/**
	 * Shows the autocomplete dropdown containing
	 * the available options.
	 */
	open: function() {
		var self = this;

		if (self.isLocked || self.isOpen || (self.settings.mode === 'multi' && self.isFull())) return;
		self.focus();
		self.isOpen = true;
		self.refreshState();
		self.$dropdown.css({visibility: 'hidden', display: 'block'});
		self.positionDropdown();
		self.$dropdown.css({visibility: 'visible'});
		self.trigger('dropdown_open', self.$dropdown);
	},

	/**
	 * Closes the autocomplete dropdown menu.
	 */
	close: function() {
		var self = this;
		var trigger = self.isOpen;

		if (self.settings.mode === 'single' && self.items.length) {
			self.hideInput();
		}

		self.isOpen = false;
		self.$dropdown.hide();
		self.setActiveOption(null);
		self.refreshState();

		if (trigger) self.trigger('dropdown_close', self.$dropdown);
	},

	/**
	 * Calculates and applies the appropriate
	 * position of the dropdown.
	 */
	positionDropdown: function() {
		var $control = this.$control;
		var offset = this.settings.dropdownParent === 'body' ? $control.offset() : $control.position();
		offset.top += $control.outerHeight(true);

		this.$dropdown.css({
			width : $control.outerWidth(),
			top   : offset.top,
			left  : offset.left
		});
	},

	/**
	 * Resets / clears all selected items
	 * from the control.
	 */
	clear: function() {
		var self = this;

		if (!self.items.length) return;
		self.$control.children(':not(input)').remove();
		self.items = [];
		self.setCaret(0);
		self.updatePlaceholder();
		self.updateOriginalInput();
		self.refreshState();
		self.showInput();
		self.trigger('clear');
	},

	/**
	 * A helper method for inserting an element
	 * at the current caret position.
	 *
	 * @param {object} $el
	 */
	insertAtCaret: function($el) {
		var caret = Math.min(this.caretPos, this.items.length);
		if (caret === 0) {
			this.$control.prepend($el);
		} else {
			$(this.$control[0].childNodes[caret]).before($el);
		}
		this.setCaret(caret + 1);
	},

	/**
	 * Removes the current selected item(s).
	 *
	 * @param {object} e (optional)
	 * @returns {boolean}
	 */
	deleteSelection: function(e) {
		var i, n, direction, selection, values, caret, option_select, $option_select, $tail;
		var self = this;

		direction = (e && e.keyCode === KEY_BACKSPACE) ? -1 : 1;
		selection = getSelection(self.$control_input[0]);

		if (self.$activeOption && !self.settings.hideSelected) {
			option_select = self.getAdjacentOption(self.$activeOption, -1).attr('data-value');
		}

		// determine items that will be removed
		values = [];

		if (self.$activeItems.length) {
			$tail = self.$control.children('.active:' + (direction > 0 ? 'last' : 'first'));
			caret = self.$control.children(':not(input)').index($tail);
			if (direction > 0) { caret++; }

			for (i = 0, n = self.$activeItems.length; i < n; i++) {
				values.push($(self.$activeItems[i]).attr('data-value'));
			}
			if (e) {
				e.preventDefault();
				e.stopPropagation();
			}
		} else if ((self.isFocused || self.settings.mode === 'single') && self.items.length) {
			if (direction < 0 && selection.start === 0 && selection.length === 0) {
				values.push(self.items[self.caretPos - 1]);
			} else if (direction > 0 && selection.start === self.$control_input.val().length) {
				values.push(self.items[self.caretPos]);
			}
		}

		// allow the callback to abort
		if (!values.length || (typeof self.settings.onDelete === 'function' && self.settings.onDelete.apply(self, [values]) === false)) {
			return false;
		}

		// perform removal
		if (typeof caret !== 'undefined') {
			self.setCaret(caret);
		}
		while (values.length) {
			self.removeItem(values.pop());
		}

		self.showInput();
		self.positionDropdown();
		self.refreshOptions(true);

		// select previous option
		if (option_select) {
			$option_select = self.getOption(option_select);
			if ($option_select.length) {
				self.setActiveOption($option_select);
			}
		}

		return true;
	},

	/**
	 * Selects the previous / next item (depending
	 * on the `direction` argument).
	 *
	 * > 0 - right
	 * < 0 - left
	 *
	 * @param {int} direction
	 * @param {object} e (optional)
	 */
	advanceSelection: function(direction, e) {
		var tail, selection, idx, valueLength, cursorAtEdge, $tail;
		var self = this;

		if (direction === 0) return;
		if (self.rtl) direction *= -1;

		tail = direction > 0 ? 'last' : 'first';
		selection = getSelection(self.$control_input[0]);

		if (self.isFocused && !self.isInputHidden) {
			valueLength = self.$control_input.val().length;
			cursorAtEdge = direction < 0
				? selection.start === 0 && selection.length === 0
				: selection.start === valueLength;

			if (cursorAtEdge && !valueLength) {
				self.advanceCaret(direction, e);
			}
		} else {
			$tail = self.$control.children('.active:' + tail);
			if ($tail.length) {
				idx = self.$control.children(':not(input)').index($tail);
				self.setActiveItem(null);
				self.setCaret(direction > 0 ? idx + 1 : idx);
			}
		}
	},

	/**
	 * Moves the caret left / right.
	 *
	 * @param {int} direction
	 * @param {object} e (optional)
	 */
	advanceCaret: function(direction, e) {
		var self = this, fn, $adj;

		if (direction === 0) return;

		fn = direction > 0 ? 'next' : 'prev';
		if (self.isShiftDown) {
			$adj = self.$control_input[fn]();
			if ($adj.length) {
				self.hideInput();
				self.setActiveItem($adj);
				e && e.preventDefault();
			}
		} else {
			self.setCaret(self.caretPos + direction);
		}
	},

	/**
	 * Moves the caret to the specified index.
	 *
	 * @param {int} i
	 */
	setCaret: function(i) {
		var self = this;

		if (self.settings.mode === 'single') {
			i = self.items.length;
		} else {
			i = Math.max(0, Math.min(self.items.length, i));
		}

		// the input must be moved by leaving it in place and moving the
		// siblings, due to the fact that focus cannot be restored once lost
		// on mobile webkit devices
		var j, n, fn, $children, $child;
		$children = self.$control.children(':not(input)');
		for (j = 0, n = $children.length; j < n; j++) {
			$child = $($children[j]).detach();
			if (j <  i) {
				self.$control_input.before($child);
			} else {
				self.$control.append($child);
			}
		}

		self.caretPos = i;
	},

	/**
	 * Disables user input on the control. Used while
	 * items are being asynchronously created.
	 */
	lock: function() {
		this.close();
		this.isLocked = true;
		this.refreshState();
	},

	/**
	 * Re-enables user input on the control.
	 */
	unlock: function() {
		this.isLocked = false;
		this.refreshState();
	},

	/**
	 * Disables user input on the control completely.
	 * While disabled, it cannot receive focus.
	 */
	disable: function() {
		var self = this;
		self.$input.prop('disabled', true);
		self.isDisabled = true;
		self.lock();
	},

	/**
	 * Enables the control so that it can respond
	 * to focus and user input.
	 */
	enable: function() {
		var self = this;
		self.$input.prop('disabled', false);
		self.isDisabled = false;
		self.unlock();
	},

	/**
	 * Completely destroys the control and
	 * unbinds all event listeners so that it can
	 * be garbage collected.
	 */
	destroy: function() {
		var self = this;
		var eventNS = self.eventNS;
		var revertSettings = self.revertSettings;

		self.trigger('destroy');
		self.off();
		self.$wrapper.remove();
		self.$dropdown.remove();

		self.$input
			.html('')
			.append(revertSettings.$children)
			.removeAttr('tabindex')
			.removeClass('selectized')
			.attr({tabindex: revertSettings.tabindex})
			.show();

		self.$control_input.removeData('grow');
		self.$input.removeData('selectize');

		$(window).off(eventNS);
		$(document).off(eventNS);
		$(document.body).off(eventNS);

		delete self.$input[0].selectize;
	},

	/**
	 * A helper method for rendering "item" and
	 * "option" templates, given the data.
	 *
	 * @param {string} templateName
	 * @param {object} data
	 * @returns {string}
	 */
	render: function(templateName, data) {
		var value, id, label;
		var html = '';
		var cache = false;
		var self = this;
		var regex_tag = /^[\t ]*<([a-z][a-z0-9\-_]*(?:\:[a-z][a-z0-9\-_]*)?)/i;

		if (templateName === 'option' || templateName === 'item') {
			value = hash_key(data[self.settings.valueField]);
			cache = !!value;
		}

		// pull markup from cache if it exists
		if (cache) {
			if (!isset(self.renderCache[templateName])) {
				self.renderCache[templateName] = {};
			}
			if (self.renderCache[templateName].hasOwnProperty(value)) {
				return self.renderCache[templateName][value];
			}
		}

		// render markup
		html = self.settings.render[templateName].apply(this, [data, escape_html]);

		// add mandatory attributes
		if (templateName === 'option' || templateName === 'option_create') {
			html = html.replace(regex_tag, '<$1 data-selectable');
		}
		if (templateName === 'optgroup') {
			id = data[self.settings.optgroupValueField] || '';
			html = html.replace(regex_tag, '<$1 data-group="' + escape_replace(escape_html(id)) + '"');
		}
		if (templateName === 'option' || templateName === 'item') {
			html = html.replace(regex_tag, '<$1 data-value="' + escape_replace(escape_html(value || '')) + '"');
		}

		// update cache
		if (cache) {
			self.renderCache[templateName][value] = html;
		}

		return html;
	}

});<|MERGE_RESOLUTION|>--- conflicted
+++ resolved
@@ -90,6 +90,7 @@
 		var eventNS   = self.eventNS;
 		var $window   = $(window);
 		var $document = $(document);
+		var $input    = self.$input;
 
 		var $wrapper;
 		var $control;
@@ -105,8 +106,8 @@
 		var classes_plugins;
 
 		inputMode         = self.settings.mode;
-		tab_index         = self.$input.attr('tabindex') || '';
-		classes           = self.$input.attr('class') || '';
+		tab_index         = $input.attr('tabindex') || '';
+		classes           = $input.attr('class') || '';
 
 		$wrapper          = $('<div>').addClass(settings.wrapperClass).addClass(classes).addClass(inputMode);
 		$control          = $('<div>').addClass(settings.inputClass).addClass('items').appendTo($wrapper);
@@ -116,7 +117,7 @@
 		$dropdown_content = $('<div>').addClass(settings.dropdownContentClass).appendTo($dropdown);
 
 		$wrapper.css({
-			width: self.$input[0].style.width
+			width: $input[0].style.width
 		});
 
 		if (self.plugins.names.length) {
@@ -126,19 +127,19 @@
 		}
 
 		if ((settings.maxItems === null || settings.maxItems > 1) && self.tagType === TAG_SELECT) {
-			self.$input.attr('multiple', 'multiple');
+			$input.attr('multiple', 'multiple');
 		}
 
 		if (self.settings.placeholder) {
 			$control_input.attr('placeholder', settings.placeholder);
 		}
 
-		if (self.$input.attr('autocorrect')) {
-			$control_input.attr('autocorrect', self.$input.attr('autocorrect'));
-		}
-
-		if (self.$input.attr('autocapitalize')) {
-			$control_input.attr('autocapitalize', self.$input.attr('autocapitalize'));
+		if ($input.attr('autocorrect')) {
+			$control_input.attr('autocorrect', $input.attr('autocorrect'));
+		}
+
+		if ($input.attr('autocapitalize')) {
+			$control_input.attr('autocapitalize', $input.attr('autocapitalize'));
 		}
 
 		self.$wrapper          = $wrapper;
@@ -205,11 +206,11 @@
 		// store original children and tab index so that they can be
 		// restored when the destroy() method is called.
 		this.revertSettings = {
-			$children : self.$input.children().detach(),
-			tabindex  : self.$input.attr('tabindex')
+			$children : $input.children().detach(),
+			tabindex  : $input.attr('tabindex')
 		};
 
-		self.$input.attr('tabindex', -1).hide().after(self.$wrapper);
+		$input.attr('tabindex', -1).hide().after(self.$wrapper);
 
 		if ($.isArray(settings.items)) {
 			self.setValue(settings.items);
@@ -217,8 +218,8 @@
 		}
 
 		// feature detect for the validation API
-		if (self.$input[0].validity) {
-			self.$input.on('invalid' + eventNS, function(e) {
+		if ($input[0].validity) {
+			$input.on('invalid' + eventNS, function(e) {
 				e.preventDefault();
 				self.isInvalid = true;
 				self.refreshState();
@@ -231,11 +232,14 @@
 		self.updatePlaceholder();
 		self.isSetup = true;
 
-		if (self.$input.is(':disabled')) {
+		if ($input.is(':disabled')) {
 			self.disable();
 		}
 
 		self.on('change', this.onChange);
+
+		$input.data('selectize', self);
+		$input.addClass('selectized');
 		self.trigger('initialize');
 
 		// preload options
@@ -243,11 +247,6 @@
 			self.onSearchChange('');
 		}
 
-<<<<<<< HEAD
-		self.$input.data('selectize', self);
-=======
-		self.$input.addClass('selectized');
->>>>>>> 5e6bf843
 	},
 
 	/**
